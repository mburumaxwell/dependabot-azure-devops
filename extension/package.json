--- conflicted
+++ resolved
@@ -35,13 +35,8 @@
     "@types/node": "^18.11.18",
     "@types/q": "^1.5.5",
     "jest": "^29.3.1",
-<<<<<<< HEAD
     "ts-jest": "^29.0.3",
     "typescript": "^4.4.3",
     "ts-node": "^10.9.1"
-=======
-    "ts-jest": "^29.0.5",
-    "typescript": "^4.4.3"
->>>>>>> 34f418f6
   }
 }