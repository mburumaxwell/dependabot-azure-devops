--- conflicted
+++ resolved
@@ -119,22 +119,6 @@
       }
 
       // Run an update job for "all dependencies"; this will create new pull requests for dependencies that need updating
-<<<<<<< HEAD
-      const updateAllDependenciesJob = DependabotJobBuilder.newUpdateAllJob(
-        taskInputs,
-        updateId,
-        update,
-        dependabotConfig.registries,
-        dependencyNamesToUpdate,
-        existingPullRequestDependencies,
-        securityAdvisories,
-      );
-      const updateAllDependenciesOutputs = await dependabot.update(updateAllDependenciesJob, dependabotUpdaterOptions);
-      if (!updateAllDependenciesOutputs || updateAllDependenciesOutputs.filter((u) => !u.success).length > 0) {
-        updateAllDependenciesOutputs?.filter((u) => !u.success)?.forEach((u) => exception(u.error));
-        failedJobs++;
-      }
-=======
       failedTasks += handleUpdateOperationResults(
         await dependabot.update(
           DependabotJobBuilder.newUpdateAllJob(
@@ -142,13 +126,13 @@
             updateId,
             update,
             dependabotConfig.registries,
-            dependencyList?.['dependencies'],
+            dependencyNamesToUpdate,
             existingPullRequestDependencies,
+            securityAdvisories,
           ),
           dependabotUpdaterOptions,
         ),
       );
->>>>>>> 905ae4d1
 
       // If there are existing pull requests, run an update job for each one; this will resolve merge conflicts and close pull requests that are no longer needed
       const numberOfPullRequestsToUpdate = Object.keys(existingPullRequests).length;
