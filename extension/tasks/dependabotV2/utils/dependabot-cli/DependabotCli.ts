--- conflicted
+++ resolved
@@ -47,10 +47,7 @@
       collectorConfigPath?: string;
       proxyImage?: string;
       updaterImage?: string;
-<<<<<<< HEAD
       timeoutDurationMinutes?: number;
-=======
->>>>>>> 2358a14d
       flamegraph?: boolean;
     },
   ): Promise<IDependabotUpdateOperationResult[] | undefined> {
@@ -71,15 +68,12 @@
     // See: https://github.com/dependabot/cli/blob/main/cmd/dependabot/internal/cmd/root.go
     //      https://github.com/dependabot/cli/blob/main/cmd/dependabot/internal/cmd/update.go
     let dependabotArguments = ['update', '--file', jobInputPath, '--output', jobOutputPath];
-<<<<<<< HEAD
     if (options?.sourceProvider) {
       dependabotArguments.push('--provider', options.sourceProvider);
     }
     if (options?.sourceLocalPath) {
       dependabotArguments.push('--local', options.sourceLocalPath);
     }
-=======
->>>>>>> 2358a14d
     if (options?.collectorImage) {
       dependabotArguments.push('--collector-image', options.collectorImage);
     }
@@ -92,12 +86,9 @@
     if (options?.updaterImage) {
       dependabotArguments.push('--updater-image', options.updaterImage);
     }
-<<<<<<< HEAD
     if (options?.timeoutDurationMinutes) {
       dependabotArguments.push('--timeout', `${options.timeoutDurationMinutes}m`);
     }
-=======
->>>>>>> 2358a14d
     if (options?.flamegraph) {
       dependabotArguments.push('--flamegraph');
     }
