name: Updater

on:
  workflow_dispatch:
  push:
    branches:
    - main
    tags:
    - '*'
    # No path filters ensures we always have a docker image matching the latest commit on main
  pull_request:
    branches:
    # Only trigger for PRs against `main` branch.
    - main
    paths:
    - "updater/**"
    - ".github/workflows/updater.yml"
    - "!docs/**"

jobs:
  Build:
    runs-on: ubuntu-latest
    strategy:
      fail-fast: true
      matrix:
        suite:
        - { ecosystem: bundler }
        - { ecosystem: cargo }
        - { ecosystem: composer }
        - { ecosystem: docker }
        - { ecosystem: elm }
        - { ecosystem: gitsubmodule }
        - { ecosystem: github-actions }
        - { ecosystem: gomod }
        - { ecosystem: gradle }
        - { ecosystem: mix }
        - { ecosystem: maven }
        - { ecosystem: npm }
        - { ecosystem: nuget }
        - { ecosystem: pub }
        - { ecosystem: pip }
        - { ecosystem: swift }
        - { ecosystem: terraform }

    env:
      IMAGE_NAME: 'dependabot-updater-${{ matrix.suite.ecosystem }}'
      DOCKER_BUILDKIT: 1 # Enable Docker BuildKit
      # $BUNDLE_GEMFILE must be set at the job level, so it is set for all steps
      BUNDLE_GEMFILE: ${{ github.workspace }}/updater/Gemfile

    steps:
    - name: Checkout
      uses: actions/checkout@v3
      with:
        fetch-depth: 0 # Required for GitVersion

    - name: Install GitVersion
      uses: gittools/actions/gitversion/setup@v0
      with:
        versionSpec: '5.x'

    - name: Determine Version
      uses: gittools/actions/gitversion/execute@v0
      with:
        useConfigFile: true

    - name: Setup Ruby
      uses: ruby/setup-ruby@v1
      with:
        bundler-cache: true

#     - name: bundle exec rubocop
#       run: bundle exec rubocop
#       working-directory: updater

#     - name: bundle exec rspec spec
#       run: bundle exec rspec spec
#       working-directory: updater

<<<<<<< HEAD
    - name: Log into registry
      if: ${{ (github.ref == 'refs/heads/main') || (!startsWith(github.ref, 'refs/pull')) || startsWith(github.ref, 'refs/tags') }}
      run: echo "${{ secrets.GITHUB_TOKEN }}" | docker login https://ghcr.io -u ${{ github.actor }} --password-stdin
=======
    - name: Pull Docker base image & warm Docker cache
      run: docker pull "ghcr.io/${{ github.repository_owner }}/$IMAGE_NAME:latest"
      # TODO: remove this after at least one release tagged 'latest'
      continue-on-error: true
>>>>>>> 4aca7415

    - name: Build image
      run: |
        docker build \
        -f updater/Dockerfile \
        --build-arg BUILDKIT_INLINE_CACHE=1 \
        --build-arg ECOSYSTEM=${{ matrix.suite.ecosystem }} \
        --label com.github.image.run.id=$GITHUB_RUN_ID \
        --label com.github.image.run.number=$GITHUB_RUN_NUMBER \
        --label com.github.image.job.id=$GITHUB_JOB \
        --label com.github.image.source.sha=$GITHUB_SHA \
        --label com.github.image.source.branch=$GITHUB_REF \
        -t "ghcr.io/${{ github.repository_owner }}/$IMAGE_NAME:latest" \
        -t "ghcr.io/${{ github.repository_owner }}/$IMAGE_NAME:$GITVERSION_SHORTSHA" \
        -t "ghcr.io/${{ github.repository_owner }}/$IMAGE_NAME:$GITVERSION_NUGETVERSIONV2" \
        -t "ghcr.io/${{ github.repository_owner }}/$IMAGE_NAME:$GITVERSION_MAJOR.$GITVERSION_MINOR" \
        -t "ghcr.io/${{ github.repository_owner }}/$IMAGE_NAME:$GITVERSION_MAJOR" \
        --cache-from ghcr.io/${{ github.repository_owner }}/$IMAGE_NAME:latest \
        .

    - name: Push image (latest, ShortSha)
      if: ${{ (github.ref == 'refs/heads/main') || startsWith(github.ref, 'refs/tags') }}
      run: |
        docker push "ghcr.io/${{ github.repository_owner }}/$IMAGE_NAME:latest"
        docker push "ghcr.io/${{ github.repository_owner }}/$IMAGE_NAME:$GITVERSION_SHORTSHA"

    - name: Push image (NuGetVersionV2)
      if: "!startsWith(github.ref, 'refs/pull')"
      run: docker push "ghcr.io/${{ github.repository_owner }}/$IMAGE_NAME:$GITVERSION_NUGETVERSIONV2"

    - name: Push image (major, minor)
      if: startsWith(github.ref, 'refs/tags')
      run: |
        docker push "ghcr.io/${{ github.repository_owner }}/$IMAGE_NAME:$GITVERSION_MAJOR.$GITVERSION_MINOR"
        docker push "ghcr.io/${{ github.repository_owner }}/$IMAGE_NAME:$GITVERSION_MAJOR"<|MERGE_RESOLUTION|>--- conflicted
+++ resolved
@@ -77,16 +77,9 @@
 #       run: bundle exec rspec spec
 #       working-directory: updater
 
-<<<<<<< HEAD
     - name: Log into registry
       if: ${{ (github.ref == 'refs/heads/main') || (!startsWith(github.ref, 'refs/pull')) || startsWith(github.ref, 'refs/tags') }}
       run: echo "${{ secrets.GITHUB_TOKEN }}" | docker login https://ghcr.io -u ${{ github.actor }} --password-stdin
-=======
-    - name: Pull Docker base image & warm Docker cache
-      run: docker pull "ghcr.io/${{ github.repository_owner }}/$IMAGE_NAME:latest"
-      # TODO: remove this after at least one release tagged 'latest'
-      continue-on-error: true
->>>>>>> 4aca7415
 
     - name: Build image
       run: |
