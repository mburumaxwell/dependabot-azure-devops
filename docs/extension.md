--- conflicted
+++ resolved
@@ -34,11 +34,7 @@
 To generate the  Azure DevOps `.vsix` extension package for testing, you'll first need to [create a publisher account](https://learn.microsoft.com/en-us/azure/devops/extend/publish/overview?view=azure-devops#create-a-publisher) on the [Visual Studio Marketplace Publishing Portal](https://marketplace.visualstudio.com/manage/createpublisher?managePageRedirect=true). After this, override your publisher ID below and generate the extension with:
 
 ```bash
-<<<<<<< HEAD
-npm run package -- --overrides-file overrides.local.json --override "{\"publisher\": \"your-publisher-id-here\"}"
-=======
 npm run package -- --overrides-file overrides.local.json --rev-version --publisher your-publisher-id-here
->>>>>>> 8c456d3d
 ```
 
 ## Installing the extension
@@ -48,11 +44,7 @@
 ## Running the task locally
 
 ```bash
-<<<<<<< HEAD
-npm run task:V2
-=======
 npm start
->>>>>>> 8c456d3d
 ```
 
 ## Running the unit tests
