{
  "$schema": "https://schema.management.azure.com/schemas/2019-04-01/deploymentTemplate.json#",
  "contentVersion": "1.0.0.0",
  "parameters": {
    "location": {
      "type": "string",
      "defaultValue": "[resourceGroup().location]",
      "metadata": {
        "description": "Location for all resources."
      }
    },
    "name": {
      "type": "string",
      "defaultValue": "dependabot",
      "minLength": 5,
      "maxLength": 24,
      "metadata": {
        "description": "Name of the resources. Make sure it is unique e.g. dependabotcontoso to avoid conflicts or failures"
      }
    },
    "projectSetups": {
      "type": "string",
      "defaultValue": "[[]",
      "metadata": {
        "description": "JSON array string fo projects to setup. E.g. [{\"url\":\"https://dev.azure.com/tingle/dependabot\",\"token\":\"dummy\",\"AutoComplete\":true}]"
      }
    },
    "githubToken": {
      "type": "string",
      "defaultValue": "",
      "metadata": {
        "description": "Access token for authenticating requests to GitHub."
      }
    },
    "imageTag": {
      "type": "string",
      "defaultValue": "#{GITVERSION_NUGETVERSIONV2}#",
      "minLength": 1,
      "metadata": {
        "description": "Tag of the docker images."
      }
    }
  },
  "variables": {
    "copy": [
      {
        "name": "queueScaleRules",
        "count": "[length(variables('queueNames'))]",
        "input": {
          "name": "[format('azure-servicebus-{0}', variables('queueNames')[copyIndex('queueScaleRules')])]",
          "custom": {
            "type": "azure-servicebus",
            "metadata": {
              "namespace": "[parameters('name')]",
              "queueName": "[variables('queueNames')[copyIndex('queueScaleRules')]]",
              "messageCount": "100"
            },
            "auth": [
              {
                "secretRef": "connection-strings-asb-scaler",
                "triggerParameter": "connection"
              }
            ]
          }
        }
      }
    ],
    "fileShares": [
      {
        "name": "certs"
      },
      {
        "name": "distributed-locks",
        "writeable": true
      },
      {
        "name": "working-dir",
        "writeable": true
      }
    ],
    "storageAccountName": "[replace(replace(if(equals(parameters('name'), 'dependabot'), 'dependabotstore', parameters('name')), '-', ''), '_', '')]",
    "sqlServerAdministratorLogin": "[uniqueString(resourceGroup().id)]",
    "sqlServerAdministratorLoginPassword": "[format('{0}%{1}', skip(uniqueString(resourceGroup().id), 5), uniqueString('sql-password', resourceGroup().id))]",
    "queueNames": [
      "process-synchronization",
      "repository-created",
      "repository-updated",
      "repository-deleted",
      "trigger-update-jobs",
      "update-job-check-state",
      "update-job-collect-logs"
    ]
  },
  "resources": [
    {
      "type": "Microsoft.KeyVault/vaults/secrets",
      "apiVersion": "2023-02-01",
      "name": "[format('{0}/{1}', parameters('name'), 'sql-login')]",
      "properties": {
        "contentType": "text/plain",
        "value": "[variables('sqlServerAdministratorLogin')]"
      },
      "dependsOn": [
        "[resourceId('Microsoft.KeyVault/vaults', parameters('name'))]"
      ]
    },
    {
      "type": "Microsoft.KeyVault/vaults/secrets",
      "apiVersion": "2023-02-01",
      "name": "[format('{0}/{1}', parameters('name'), 'sql-password')]",
      "properties": {
        "contentType": "text/plain",
        "value": "[variables('sqlServerAdministratorLoginPassword')]"
      },
      "dependsOn": [
        "[resourceId('Microsoft.KeyVault/vaults', parameters('name'))]"
      ]
    },
    {
      "type": "Microsoft.KeyVault/vaults/keys",
      "apiVersion": "2023-02-01",
      "name": "[format('{0}/{1}', parameters('name'), 'data-protection')]",
      "properties": {
        "keySize": 2048,
        "attributes": {
          "enabled": true
        },
        "kty": "RSA",
        "keyOps": [
          "encrypt",
          "decrypt",
          "sign",
          "verify",
          "wrapKey",
          "unwrapKey"
        ],
        "rotationPolicy": {
          "lifetimeActions": [
            {
              "action": {
                "type": "Notify"
              },
              "trigger": {
                "timeBeforeExpiry": "P30D"
              }
            }
          ]
        }
      },
      "dependsOn": [
        "[resourceId('Microsoft.KeyVault/vaults', parameters('name'))]"
      ]
<<<<<<< HEAD
=======
    },
    {
      "type": "Microsoft.AppConfiguration/configurationStores/keyValues",
      "apiVersion": "2023-03-01",
      "name": "[format('{0}/{1}', parameters('name'), 'Workflow:UpdaterImageTags:nuget$Production')]",
      "properties": {
        "value": "1.24"
      },
      "dependsOn": [
        "[resourceId('Microsoft.AppConfiguration/configurationStores', parameters('name'))]"
      ]
>>>>>>> 0d0f51cb
    },
    {
      "copy": {
        "name": "shares",
        "count": "[length(variables('fileShares'))]"
<<<<<<< HEAD
      },
      "type": "Microsoft.Storage/storageAccounts/fileServices/shares",
      "apiVersion": "2022-09-01",
      "name": "[format('{0}/{1}/{2}', variables('storageAccountName'), 'default', variables('fileShares')[copyIndex()].name)]",
      "properties": {
        "accessTier": "[if(contains(variables('fileShares')[copyIndex()], 'accessTier'), variables('fileShares')[copyIndex()].accessTier, 'TransactionOptimized')]",
        "shareQuota": "[if(contains(variables('fileShares')[copyIndex()], 'shareQuota'), variables('fileShares')[copyIndex()].shareQuota, 1)]"
      },
=======
      },
      "type": "Microsoft.Storage/storageAccounts/fileServices/shares",
      "apiVersion": "2022-09-01",
      "name": "[format('{0}/{1}/{2}', variables('storageAccountName'), 'default', variables('fileShares')[copyIndex()].name)]",
      "properties": {
        "accessTier": "[if(contains(variables('fileShares')[copyIndex()], 'accessTier'), variables('fileShares')[copyIndex()].accessTier, 'TransactionOptimized')]",
        "shareQuota": "[if(contains(variables('fileShares')[copyIndex()], 'shareQuota'), variables('fileShares')[copyIndex()].shareQuota, 1)]"
      },
>>>>>>> 0d0f51cb
      "dependsOn": [
        "[resourceId('Microsoft.Storage/storageAccounts', variables('storageAccountName'))]"
      ]
    },
    {
      "copy": {
        "name": "storages",
        "count": "[length(variables('fileShares'))]"
      },
      "type": "Microsoft.App/managedEnvironments/storages",
      "apiVersion": "2023-05-01",
      "name": "[format('{0}/{1}', parameters('name'), variables('fileShares')[copyIndex()].name)]",
      "properties": {
        "azureFile": {
          "accountName": "[variables('storageAccountName')]",
          "accountKey": "[listKeys(resourceId('Microsoft.Storage/storageAccounts', variables('storageAccountName')), '2022-09-01').keys[0].value]",
          "shareName": "[variables('fileShares')[copyIndex()].name]",
          "accessMode": "[if(and(contains(variables('fileShares')[copyIndex()], 'writeable'), bool(variables('fileShares')[copyIndex()].writeable)), 'ReadWrite', 'ReadOnly')]"
        }
      },
      "dependsOn": [
        "[resourceId('Microsoft.App/managedEnvironments', parameters('name'))]",
        "[resourceId('Microsoft.Storage/storageAccounts', variables('storageAccountName'))]"
      ]
    },
    {
      "type": "Microsoft.ManagedIdentity/userAssignedIdentities",
      "apiVersion": "2023-01-31",
      "name": "[parameters('name')]",
      "location": "[parameters('location')]"
    },
    {
      "type": "Microsoft.KeyVault/vaults",
      "apiVersion": "2023-02-01",
      "name": "[parameters('name')]",
      "location": "[parameters('location')]",
      "properties": {
        "tenantId": "[subscription().tenantId]",
        "sku": {
          "name": "standard",
          "family": "A"
        },
        "enabledForDeployment": true,
        "enabledForDiskEncryption": true,
        "enabledForTemplateDeployment": true,
        "accessPolicies": [],
        "enableRbacAuthorization": true,
        "enableSoftDelete": true,
        "softDeleteRetentionInDays": 90
      }
    },
    {
      "type": "Microsoft.ServiceBus/namespaces",
      "apiVersion": "2021-11-01",
      "name": "[parameters('name')]",
      "location": "[parameters('location')]",
      "properties": {
        "disableLocalAuth": false,
        "zoneRedundant": false
      },
      "sku": {
        "name": "Basic"
      }
    },
    {
      "type": "Microsoft.AppConfiguration/configurationStores",
      "apiVersion": "2023-03-01",
      "name": "[parameters('name')]",
      "location": "[parameters('location')]",
      "properties": {
        "softDeleteRetentionInDays": 0
      },
      "sku": {
        "name": "free"
      },
      "identity": {
        "type": "UserAssigned",
        "userAssignedIdentities": {
          "[format('{0}', resourceId('Microsoft.ManagedIdentity/userAssignedIdentities', parameters('name')))]": {}
        }
      },
      "dependsOn": [
        "[resourceId('Microsoft.ManagedIdentity/userAssignedIdentities', parameters('name'))]"
      ]
    },
    {
      "type": "Microsoft.Storage/storageAccounts",
      "apiVersion": "2022-09-01",
      "name": "[variables('storageAccountName')]",
      "location": "[parameters('location')]",
      "kind": "StorageV2",
      "sku": {
        "name": "Standard_LRS"
      },
      "properties": {
        "accessTier": "Hot",
        "supportsHttpsTrafficOnly": true,
        "allowBlobPublicAccess": false,
        "networkAcls": {
          "bypass": "AzureServices",
          "defaultAction": "Allow"
        }
      }
    },
    {
      "type": "Microsoft.Sql/servers",
      "apiVersion": "2022-05-01-preview",
      "name": "[parameters('name')]",
      "location": "[parameters('location')]",
      "properties": {
        "publicNetworkAccess": "Enabled",
        "administratorLogin": "[variables('sqlServerAdministratorLogin')]",
        "administratorLoginPassword": "[variables('sqlServerAdministratorLoginPassword')]",
        "primaryUserAssignedIdentityId": "[resourceId('Microsoft.ManagedIdentity/userAssignedIdentities', parameters('name'))]",
        "restrictOutboundNetworkAccess": "Disabled"
      },
      "identity": {
        "type": "UserAssigned",
        "userAssignedIdentities": {
          "[format('{0}', resourceId('Microsoft.ManagedIdentity/userAssignedIdentities', parameters('name')))]": {}
        }
      },
      "dependsOn": [
        "[resourceId('Microsoft.ManagedIdentity/userAssignedIdentities', parameters('name'))]"
      ]
    },
    {
      "type": "Microsoft.Sql/servers/firewallRules",
      "apiVersion": "2022-08-01-preview",
      "name": "[format('{0}/{1}', parameters('name'), 'AllowAllWindowsAzureIps')]",
      "properties": {
        "endIpAddress": "0.0.0.0",
        "startIpAddress": "0.0.0.0"
      },
      "dependsOn": [
        "[resourceId('Microsoft.Sql/servers', parameters('name'))]"
      ]
    },
    {
      "type": "Microsoft.Sql/servers/databases",
      "apiVersion": "2022-05-01-preview",
      "name": "[format('{0}/{1}', parameters('name'), parameters('name'))]",
      "location": "[parameters('location')]",
      "sku": {
        "name": "Basic"
      },
      "properties": {
        "collation": "SQL_Latin1_General_CP1_CI_AS",
        "maxSizeBytes": 2147483648,
        "catalogCollation": "SQL_Latin1_General_CP1_CI_AS",
        "zoneRedundant": false,
        "readScale": "Disabled",
        "requestedBackupStorageRedundancy": "Geo",
        "isLedgerOn": false
      },
      "identity": {
        "type": "UserAssigned",
        "userAssignedIdentities": {
          "[format('{0}', resourceId('Microsoft.ManagedIdentity/userAssignedIdentities', parameters('name')))]": {}
        }
      },
      "dependsOn": [
        "[resourceId('Microsoft.ManagedIdentity/userAssignedIdentities', parameters('name'))]",
        "[resourceId('Microsoft.Sql/servers', parameters('name'))]"
      ]
    },
    {
      "type": "Microsoft.OperationalInsights/workspaces",
      "apiVersion": "2022-10-01",
      "name": "[parameters('name')]",
      "location": "[parameters('location')]",
      "properties": {
        "sku": {
          "name": "PerGB2018"
        },
        "workspaceCapping": {
          "dailyQuotaGb": "[json('0.167')]"
        }
      }
    },
    {
      "type": "Microsoft.App/managedEnvironments",
      "apiVersion": "2023-05-01",
      "name": "[parameters('name')]",
      "location": "[parameters('location')]",
      "properties": {
        "appLogsConfiguration": {
          "destination": "log-analytics",
          "logAnalyticsConfiguration": {
            "customerId": "[reference(resourceId('Microsoft.OperationalInsights/workspaces', parameters('name')), '2022-10-01').customerId]",
            "sharedKey": "[listKeys(resourceId('Microsoft.OperationalInsights/workspaces', parameters('name')), '2022-10-01').primarySharedKey]"
          }
        }
      },
      "dependsOn": [
        "[resourceId('Microsoft.OperationalInsights/workspaces', parameters('name'))]"
      ]
    },
    {
      "type": "Microsoft.Insights/components",
      "apiVersion": "2020-02-02",
      "name": "[parameters('name')]",
      "location": "[parameters('location')]",
      "kind": "web",
      "properties": {
        "Application_Type": "web",
        "WorkspaceResourceId": "[resourceId('Microsoft.OperationalInsights/workspaces', parameters('name'))]"
      },
      "dependsOn": [
        "[resourceId('Microsoft.OperationalInsights/workspaces', parameters('name'))]"
      ]
    },
    {
      "type": "Microsoft.App/containerApps",
      "apiVersion": "2023-05-01",
      "name": "[parameters('name')]",
      "location": "[parameters('location')]",
      "properties": {
        "managedEnvironmentId": "[resourceId('Microsoft.App/managedEnvironments', parameters('name'))]",
        "configuration": {
          "ingress": {
            "external": true,
            "targetPort": 8080,
            "traffic": [
              {
                "latestRevision": true,
                "weight": 100
              }
            ]
          },
          "secrets": [
            {
              "name": "connection-strings-application-insights",
              "value": "[reference(resourceId('Microsoft.Insights/components', parameters('name')), '2020-02-02').ConnectionString]"
            },
            {
              "name": "project-setups",
              "value": "[parameters('projectSetups')]"
            },
            {
              "name": "connection-strings-sql",
              "value": "[join(createArray(format('Server=tcp:{0},1433', reference(resourceId('Microsoft.Sql/servers', parameters('name')), '2022-05-01-preview').fullyQualifiedDomainName), format('Initial Catalog={0}', parameters('name')), format('User ID={0}', variables('sqlServerAdministratorLogin')), format('Password={0}', variables('sqlServerAdministratorLoginPassword')), 'Persist Security Info=False', 'MultipleActiveResultSets=False', 'Encrypt=True', 'TrustServerCertificate=False', 'Connection Timeout=30'), ';')]"
            },
            {
              "name": "connection-strings-asb-scaler",
              "value": "[listKeys(resourceId('Microsoft.ServiceBus/namespaces/AuthorizationRules', parameters('name'), 'RootManageSharedAccessKey'), '2021-11-01').primaryConnectionString]"
            }
          ]
        },
        "template": {
          "containers": [
            {
              "image": "[format('ghcr.io/tinglesoftware/dependabot-server:{0}', parameters('imageTag'))]",
              "name": "dependabot",
              "volumeMounts": [
                {
                  "mountPath": "/mnt/dependabot",
                  "volumeName": "working-dir"
                },
                {
                  "mountPath": "/mnt/distributed-locks",
                  "volumeName": "distributed-locks"
                }
              ],
              "env": [
                {
                  "name": "AZURE_CLIENT_ID",
                  "value": "[reference(resourceId('Microsoft.ManagedIdentity/userAssignedIdentities', parameters('name')), '2023-01-31').clientId]"
                },
                {
                  "name": "ASPNETCORE_FORWARDEDHEADERS_ENABLED",
                  "value": "true"
                },
                {
                  "name": "EFCORE_PERFORM_MIGRATIONS",
                  "value": "true"
                },
                {
                  "name": "PROJECT_SETUPS",
                  "secretRef": "project-setups"
                },
                {
                  "name": "AzureAppConfig__Endpoint",
                  "value": "[reference(resourceId('Microsoft.AppConfiguration/configurationStores', parameters('name')), '2023-03-01').endpoint]"
                },
                {
                  "name": "AzureAppConfig__Label",
                  "value": "Production"
                },
                {
                  "name": "ApplicationInsights__ConnectionString",
                  "secretRef": "connection-strings-application-insights"
                },
                {
                  "name": "ConnectionStrings__Sql",
                  "secretRef": "connection-strings-sql"
                },
                {
                  "name": "DataProtection__Azure__KeyVault__KeyUrl",
                  "value": "[reference(resourceId('Microsoft.KeyVault/vaults/keys', parameters('name'), 'data-protection'), '2023-02-01').keyUri]"
                },
                {
                  "name": "DistributedLocking__FilePath",
                  "value": "/mnt/distributed-locks"
                },
                {
                  "name": "Logging__ApplicationInsights__LogLevel__Default",
                  "value": "None"
                },
                {
                  "name": "Logging__Seq__LogLevel__Default",
                  "value": "Warning"
                },
                {
                  "name": "Logging__Seq__ServerUrl",
                  "value": ""
                },
                {
                  "name": "Logging__Seq__ApiKey",
                  "value": ""
                },
                {
                  "name": "Workflow__JobsApiUrl",
                  "value": "[format('https://{0}.{1}', parameters('name'), reference(resourceId('Microsoft.App/managedEnvironments', parameters('name')), '2023-05-01').defaultDomain)]"
                },
                {
                  "name": "Workflow__WorkingDirectory",
                  "value": "/mnt/dependabot"
                },
                {
                  "name": "Workflow__WebhookEndpoint",
                  "value": "[format('https://{0}.{1}/webhooks/azure', parameters('name'), reference(resourceId('Microsoft.App/managedEnvironments', parameters('name')), '2023-05-01').defaultDomain)]"
                },
                {
                  "name": "Workflow__ResourceGroupId",
                  "value": "[resourceGroup().id]"
                },
                {
                  "name": "Workflow__AppEnvironmentId",
                  "value": "[resourceId('Microsoft.App/managedEnvironments', parameters('name'))]"
                },
                {
                  "name": "Workflow__LogAnalyticsWorkspaceId",
                  "value": "[reference(resourceId('Microsoft.OperationalInsights/workspaces', parameters('name')), '2022-10-01').customerId]"
                },
                {
                  "name": "Workflow__UpdaterImageTag",
                  "value": "[parameters('imageTag')]"
                },
                {
                  "name": "Workflow__GithubToken",
                  "value": "[parameters('githubToken')]"
                },
                {
                  "name": "Workflow__Location",
                  "value": "[parameters('location')]"
                },
                {
                  "name": "Authentication__Schemes__Management__Authority",
                  "value": "[format('{0}{1}/v2.0', environment().authentication.loginEndpoint, subscription().tenantId)]"
                },
                {
                  "name": "Authentication__Schemes__Management__ValidAudiences__0",
                  "value": "[format('https://{0}.{1}', parameters('name'), reference(resourceId('Microsoft.App/managedEnvironments', parameters('name')), '2023-05-01').defaultDomain)]"
                },
                {
                  "name": "EventBus__SelectedTransport",
                  "value": "ServiceBus"
                },
                {
                  "name": "EventBus__Transports__azure-service-bus__FullyQualifiedNamespace",
                  "value": "[split(split(reference(resourceId('Microsoft.ServiceBus/namespaces', parameters('name')), '2021-11-01').serviceBusEndpoint, '/')[2], ':')[0]]"
                }
              ],
              "resources": {
                "cpu": "[json('0.25')]",
                "memory": "0.5Gi"
              },
              "probes": [
                {
                  "type": "Liveness",
                  "httpGet": {
                    "port": 8080,
                    "path": "/liveness"
                  }
                },
                {
                  "type": "Readiness",
                  "httpGet": {
                    "port": 8080,
                    "path": "/health"
                  },
                  "failureThreshold": 10,
                  "initialDelaySeconds": 3,
                  "timeoutSeconds": 5
                }
              ]
            }
          ],
          "volumes": [
            {
              "name": "working-dir",
              "storageName": "working-dir",
              "storageType": "AzureFile"
            },
            {
              "name": "distributed-locks",
              "storageName": "distributed-locks",
              "storageType": "AzureFile"
            }
          ],
          "scale": {
            "minReplicas": 1,
            "maxReplicas": 1,
            "rules": "[concat(createArray(createObject('name', 'http', 'http', createObject('metadata', createObject('concurrentRequests', '1000')))), variables('queueScaleRules'))]"
          }
        }
      },
      "identity": {
        "type": "UserAssigned",
        "userAssignedIdentities": {
          "[format('{0}', resourceId('Microsoft.ManagedIdentity/userAssignedIdentities', parameters('name')))]": {}
        }
      },
      "dependsOn": [
        "[resourceId('Microsoft.AppConfiguration/configurationStores', parameters('name'))]",
        "[resourceId('Microsoft.App/managedEnvironments', parameters('name'))]",
        "[resourceId('Microsoft.Insights/components', parameters('name'))]",
        "[resourceId('Microsoft.KeyVault/vaults/keys', parameters('name'), 'data-protection')]",
        "[resourceId('Microsoft.OperationalInsights/workspaces', parameters('name'))]",
        "[resourceId('Microsoft.ManagedIdentity/userAssignedIdentities', parameters('name'))]",
        "[resourceId('Microsoft.ServiceBus/namespaces', parameters('name'))]",
        "[resourceId('Microsoft.Sql/servers', parameters('name'))]",
        "[resourceId('Microsoft.Sql/servers/databases', parameters('name'), parameters('name'))]"
      ]
    },
    {
      "type": "Microsoft.Authorization/roleAssignments",
      "apiVersion": "2022-04-01",
      "name": "[guid(resourceId('Microsoft.ManagedIdentity/userAssignedIdentities', parameters('name')), 'ContributorRoleAssignment')]",
      "properties": {
        "roleDefinitionId": "[subscriptionResourceId('Microsoft.Authorization/roleDefinitions', 'b24988ac-6180-42a0-ab88-20f7382dd24c')]",
        "principalId": "[reference(resourceId('Microsoft.ManagedIdentity/userAssignedIdentities', parameters('name')), '2023-01-31').principalId]",
        "principalType": "ServicePrincipal"
      },
      "dependsOn": [
        "[resourceId('Microsoft.ManagedIdentity/userAssignedIdentities', parameters('name'))]"
      ]
    },
    {
      "type": "Microsoft.Authorization/roleAssignments",
      "apiVersion": "2022-04-01",
      "name": "[guid(resourceId('Microsoft.ManagedIdentity/userAssignedIdentities', parameters('name')), 'KeyVaultAdministrator')]",
      "properties": {
        "roleDefinitionId": "[subscriptionResourceId('Microsoft.Authorization/roleDefinitions', '00482a5a-887f-4fb3-b363-3b7fe8e74483')]",
        "principalId": "[reference(resourceId('Microsoft.ManagedIdentity/userAssignedIdentities', parameters('name')), '2023-01-31').principalId]",
        "principalType": "ServicePrincipal"
      },
      "dependsOn": [
        "[resourceId('Microsoft.ManagedIdentity/userAssignedIdentities', parameters('name'))]"
      ]
    },
    {
      "type": "Microsoft.Authorization/roleAssignments",
      "apiVersion": "2022-04-01",
      "name": "[guid(resourceId('Microsoft.ManagedIdentity/userAssignedIdentities', parameters('name')), 'AzureServiceBusDataOwner')]",
      "properties": {
        "roleDefinitionId": "[subscriptionResourceId('Microsoft.Authorization/roleDefinitions', '090c5cfd-751d-490a-894a-3ce6f1109419')]",
        "principalId": "[reference(resourceId('Microsoft.ManagedIdentity/userAssignedIdentities', parameters('name')), '2023-01-31').principalId]",
        "principalType": "ServicePrincipal"
      },
      "dependsOn": [
        "[resourceId('Microsoft.ManagedIdentity/userAssignedIdentities', parameters('name'))]"
      ]
    },
    {
      "type": "Microsoft.Authorization/roleAssignments",
      "apiVersion": "2022-04-01",
      "name": "[guid(resourceId('Microsoft.ManagedIdentity/userAssignedIdentities', parameters('name')), 'AppConfigurationDataReader')]",
<<<<<<< HEAD
      "properties": {
        "roleDefinitionId": "[subscriptionResourceId('Microsoft.Authorization/roleDefinitions', '516239f1-63e1-4d78-a4de-a74fb236a071')]",
        "principalId": "[reference(resourceId('Microsoft.ManagedIdentity/userAssignedIdentities', parameters('name')), '2023-01-31').principalId]",
        "principalType": "ServicePrincipal"
      },
      "dependsOn": [
        "[resourceId('Microsoft.ManagedIdentity/userAssignedIdentities', parameters('name'))]"
      ]
    },
    {
      "type": "Microsoft.Authorization/roleAssignments",
      "apiVersion": "2022-04-01",
      "name": "[guid(resourceId('Microsoft.ManagedIdentity/userAssignedIdentities', parameters('name')), 'StorageBlobDataContributor')]",
      "properties": {
=======
      "properties": {
        "roleDefinitionId": "[subscriptionResourceId('Microsoft.Authorization/roleDefinitions', '516239f1-63e1-4d78-a4de-a74fb236a071')]",
        "principalId": "[reference(resourceId('Microsoft.ManagedIdentity/userAssignedIdentities', parameters('name')), '2023-01-31').principalId]",
        "principalType": "ServicePrincipal"
      },
      "dependsOn": [
        "[resourceId('Microsoft.ManagedIdentity/userAssignedIdentities', parameters('name'))]"
      ]
    },
    {
      "type": "Microsoft.Authorization/roleAssignments",
      "apiVersion": "2022-04-01",
      "name": "[guid(resourceId('Microsoft.ManagedIdentity/userAssignedIdentities', parameters('name')), 'StorageBlobDataContributor')]",
      "properties": {
>>>>>>> 0d0f51cb
        "roleDefinitionId": "[subscriptionResourceId('Microsoft.Authorization/roleDefinitions', 'ba92f5b4-2d11-453d-a403-e96b0029c9fe')]",
        "principalId": "[reference(resourceId('Microsoft.ManagedIdentity/userAssignedIdentities', parameters('name')), '2023-01-31').principalId]",
        "principalType": "ServicePrincipal"
      },
      "dependsOn": [
        "[resourceId('Microsoft.ManagedIdentity/userAssignedIdentities', parameters('name'))]"
      ]
    },
    {
      "type": "Microsoft.Authorization/roleAssignments",
      "apiVersion": "2022-04-01",
      "name": "[guid(resourceId('Microsoft.ManagedIdentity/userAssignedIdentities', parameters('name')), 'LogAnalyticsReader')]",
      "properties": {
        "roleDefinitionId": "[subscriptionResourceId('Microsoft.Authorization/roleDefinitions', '73c42c96-874c-492b-b04d-ab87d138a893')]",
        "principalId": "[reference(resourceId('Microsoft.ManagedIdentity/userAssignedIdentities', parameters('name')), '2023-01-31').principalId]",
        "principalType": "ServicePrincipal"
      },
      "dependsOn": [
        "[resourceId('Microsoft.ManagedIdentity/userAssignedIdentities', parameters('name'))]"
      ]
    }
  ],
  "outputs": {
    "webhookEndpoint": {
      "type": "string",
      "value": "[format('https://{0}/webhooks/azure', reference(resourceId('Microsoft.App/containerApps', parameters('name')), '2023-05-01').configuration.ingress.fqdn)]"
    }
  }
}<|MERGE_RESOLUTION|>--- conflicted
+++ resolved
@@ -150,8 +150,6 @@
       "dependsOn": [
         "[resourceId('Microsoft.KeyVault/vaults', parameters('name'))]"
       ]
-<<<<<<< HEAD
-=======
     },
     {
       "type": "Microsoft.AppConfiguration/configurationStores/keyValues",
@@ -163,13 +161,11 @@
       "dependsOn": [
         "[resourceId('Microsoft.AppConfiguration/configurationStores', parameters('name'))]"
       ]
->>>>>>> 0d0f51cb
     },
     {
       "copy": {
         "name": "shares",
         "count": "[length(variables('fileShares'))]"
-<<<<<<< HEAD
       },
       "type": "Microsoft.Storage/storageAccounts/fileServices/shares",
       "apiVersion": "2022-09-01",
@@ -178,16 +174,6 @@
         "accessTier": "[if(contains(variables('fileShares')[copyIndex()], 'accessTier'), variables('fileShares')[copyIndex()].accessTier, 'TransactionOptimized')]",
         "shareQuota": "[if(contains(variables('fileShares')[copyIndex()], 'shareQuota'), variables('fileShares')[copyIndex()].shareQuota, 1)]"
       },
-=======
-      },
-      "type": "Microsoft.Storage/storageAccounts/fileServices/shares",
-      "apiVersion": "2022-09-01",
-      "name": "[format('{0}/{1}/{2}', variables('storageAccountName'), 'default', variables('fileShares')[copyIndex()].name)]",
-      "properties": {
-        "accessTier": "[if(contains(variables('fileShares')[copyIndex()], 'accessTier'), variables('fileShares')[copyIndex()].accessTier, 'TransactionOptimized')]",
-        "shareQuota": "[if(contains(variables('fileShares')[copyIndex()], 'shareQuota'), variables('fileShares')[copyIndex()].shareQuota, 1)]"
-      },
->>>>>>> 0d0f51cb
       "dependsOn": [
         "[resourceId('Microsoft.Storage/storageAccounts', variables('storageAccountName'))]"
       ]
@@ -667,7 +653,6 @@
       "type": "Microsoft.Authorization/roleAssignments",
       "apiVersion": "2022-04-01",
       "name": "[guid(resourceId('Microsoft.ManagedIdentity/userAssignedIdentities', parameters('name')), 'AppConfigurationDataReader')]",
-<<<<<<< HEAD
       "properties": {
         "roleDefinitionId": "[subscriptionResourceId('Microsoft.Authorization/roleDefinitions', '516239f1-63e1-4d78-a4de-a74fb236a071')]",
         "principalId": "[reference(resourceId('Microsoft.ManagedIdentity/userAssignedIdentities', parameters('name')), '2023-01-31').principalId]",
@@ -682,22 +667,6 @@
       "apiVersion": "2022-04-01",
       "name": "[guid(resourceId('Microsoft.ManagedIdentity/userAssignedIdentities', parameters('name')), 'StorageBlobDataContributor')]",
       "properties": {
-=======
-      "properties": {
-        "roleDefinitionId": "[subscriptionResourceId('Microsoft.Authorization/roleDefinitions', '516239f1-63e1-4d78-a4de-a74fb236a071')]",
-        "principalId": "[reference(resourceId('Microsoft.ManagedIdentity/userAssignedIdentities', parameters('name')), '2023-01-31').principalId]",
-        "principalType": "ServicePrincipal"
-      },
-      "dependsOn": [
-        "[resourceId('Microsoft.ManagedIdentity/userAssignedIdentities', parameters('name'))]"
-      ]
-    },
-    {
-      "type": "Microsoft.Authorization/roleAssignments",
-      "apiVersion": "2022-04-01",
-      "name": "[guid(resourceId('Microsoft.ManagedIdentity/userAssignedIdentities', parameters('name')), 'StorageBlobDataContributor')]",
-      "properties": {
->>>>>>> 0d0f51cb
         "roleDefinitionId": "[subscriptionResourceId('Microsoft.Authorization/roleDefinitions', 'ba92f5b4-2d11-453d-a403-e96b0029c9fe')]",
         "principalId": "[reference(resourceId('Microsoft.ManagedIdentity/userAssignedIdentities', parameters('name')), '2023-01-31').principalId]",
         "principalType": "ServicePrincipal"
