<Project Sdk="Microsoft.NET.Sdk">

  <PropertyGroup>
    <IsTestProject>true</IsTestProject>
    <IsPackable>false</IsPackable>
  </PropertyGroup>

  <ItemGroup>
    <EmbeddedResource Include="Samples\**" />
  </ItemGroup>

  <ItemGroup>
    <PackageReference Include="coverlet.collector" Version="6.0.0" PrivateAssets="All" />
    <PackageReference Include="MartinCostello.Logging.XUnit" Version="0.3.0" />
<<<<<<< HEAD
    <PackageReference Include="Microsoft.AspNetCore.TestHost" Version="8.0.0" />
    <PackageReference Include="Microsoft.EntityFrameworkCore.InMemory" Version="8.0.0" />
    <PackageReference Include="Microsoft.NET.Test.Sdk" Version="17.8.0" />
    <PackageReference Include="xunit" Version="2.6.3" />
    <PackageReference Include="xunit.runner.visualstudio" Version="2.5.5" PrivateAssets="All" />
=======
    <PackageReference Include="Microsoft.AspNetCore.TestHost" Version="8.0.1" />
    <PackageReference Include="Microsoft.EntityFrameworkCore.InMemory" Version="8.0.1" />
    <PackageReference Include="Microsoft.NET.Test.Sdk" Version="17.9.0" />
    <PackageReference Include="xunit" Version="2.6.6" />
    <PackageReference Include="xunit.runner.visualstudio" Version="2.5.6" PrivateAssets="All" />
>>>>>>> 0d0f51cb
  </ItemGroup>

  <ItemGroup>
    <ProjectReference Include="..\Tingle.Dependabot\Tingle.Dependabot.csproj" />
  </ItemGroup>

</Project><|MERGE_RESOLUTION|>--- conflicted
+++ resolved
@@ -12,19 +12,11 @@
   <ItemGroup>
     <PackageReference Include="coverlet.collector" Version="6.0.0" PrivateAssets="All" />
     <PackageReference Include="MartinCostello.Logging.XUnit" Version="0.3.0" />
-<<<<<<< HEAD
-    <PackageReference Include="Microsoft.AspNetCore.TestHost" Version="8.0.0" />
-    <PackageReference Include="Microsoft.EntityFrameworkCore.InMemory" Version="8.0.0" />
-    <PackageReference Include="Microsoft.NET.Test.Sdk" Version="17.8.0" />
-    <PackageReference Include="xunit" Version="2.6.3" />
-    <PackageReference Include="xunit.runner.visualstudio" Version="2.5.5" PrivateAssets="All" />
-=======
     <PackageReference Include="Microsoft.AspNetCore.TestHost" Version="8.0.1" />
     <PackageReference Include="Microsoft.EntityFrameworkCore.InMemory" Version="8.0.1" />
     <PackageReference Include="Microsoft.NET.Test.Sdk" Version="17.9.0" />
     <PackageReference Include="xunit" Version="2.6.6" />
     <PackageReference Include="xunit.runner.visualstudio" Version="2.5.6" PrivateAssets="All" />
->>>>>>> 0d0f51cb
   </ItemGroup>
 
   <ItemGroup>
