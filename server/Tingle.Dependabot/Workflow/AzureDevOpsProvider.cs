﻿using Microsoft.Extensions.Options;
using System.Net.Http.Headers;
using System.Text;
using Tingle.Dependabot.Models.Azure;
using Tingle.Dependabot.Models.Management;

namespace Tingle.Dependabot.Workflow;

<<<<<<< HEAD
public class AzureDevOpsProvider
=======
public class AzureDevOpsProvider(HttpClient httpClient, IOptions<WorkflowOptions> optionsAccessor)
>>>>>>> 0d0f51cb
{
    // Possible/allowed paths for the configuration files in a repository.
    private static readonly IReadOnlyList<string> ConfigurationFilePaths = new[] {
        ".azuredevops/dependabot.yml",
        ".azuredevops/dependabot.yaml",

        ".github/dependabot.yml",
        ".github/dependabot.yaml",
    };

    private static readonly (string, string)[] SubscriptionEventTypes =
    [
        ("git.push", "1.0"),
        ("git.pullrequest.updated", "1.0"),
        ("git.pullrequest.merged", "1.0"),
        ("ms.vss-code.git-pullrequest-comment-event", "2.0"),
    ];

<<<<<<< HEAD
    private readonly HttpClient httpClient;
    private readonly WorkflowOptions options;

    public AzureDevOpsProvider(HttpClient httpClient, IOptions<WorkflowOptions> optionsAccessor)
    {
        this.httpClient = httpClient ?? throw new ArgumentNullException(nameof(httpClient));
        options = optionsAccessor?.Value ?? throw new ArgumentNullException(nameof(optionsAccessor));
    }

    public async Task<List<string>> CreateOrUpdateSubscriptionsAsync(Project project, CancellationToken cancellationToken = default)
    {
=======
    private readonly WorkflowOptions options = optionsAccessor?.Value ?? throw new ArgumentNullException(nameof(optionsAccessor));

    public async Task<List<string>> CreateOrUpdateSubscriptionsAsync(Project project, CancellationToken cancellationToken = default)
    {
>>>>>>> 0d0f51cb
        // prepare the query
        var projectId = project.ProviderId ?? throw new InvalidOperationException("ProviderId for the project cannot be null");
        var query = new AzdoSubscriptionsQuery
        {
            PublisherId = "tfs",
            PublisherInputFilters =
            [
                new AzdoSubscriptionsQueryInputFilter
                {
                    Conditions =
                    [
                        new AzdoSubscriptionsQueryInputFilterCondition
                        {
                            InputId = "projectId",
                            Operator = AzdoSubscriptionsQueryInputFilterOperator.Equals,
                            InputValue = projectId,
                        },
                    ],
                },
            ],

            ConsumerId = "webHooks",
            ConsumerActionId = "httpRequest",
        };

        // fetch the subscriptions
        var url = project.Url;
        var uri = new UriBuilder
        {
            Scheme = url.Scheme,
            Host = url.Hostname,
            Port = url.Port ?? -1,
            Path = $"{url.OrganizationName}/_apis/hooks/subscriptionsquery",
            Query = "?api-version=7.0",
        }.Uri;
        var request = new HttpRequestMessage(HttpMethod.Post, uri) { Content = JsonContent.Create(query), };
        var subscriptions = (await SendAsync<AzdoSubscriptionsQueryResponse>(project.Token!, request, cancellationToken)).Results;

        // iterate each subscription checking if creation or update is required
        var webhookUrl = options.WebhookEndpoint!;
        var ids = new List<string>();
        foreach (var (eventType, resourceVersion) in SubscriptionEventTypes)
        {
            // find an existing one
            AzdoSubscription? existing = null;
            foreach (var sub in subscriptions)
            {
                if (sub.EventType == eventType
                    && sub.ConsumerInputs.TryGetValue("url", out var rawUrl)
                    && webhookUrl == new Uri(rawUrl)) // comparing with Uri ensure we don't have to deal with slashes and default ports
                {
                    existing = sub;
                    break;
                }
            }

            // if we have an existing one, update it, otherwise create a new one

            if (existing is not null)
            {
                // publisherId, consumerId, and consumerActionId cannot be updated
                existing.EventType = eventType;
                existing.ResourceVersion = resourceVersion;
                existing.PublisherInputs = MakeTfsPublisherInputs(eventType, projectId);
                existing.ConsumerInputs = MakeWebHooksConsumerInputs(project, webhookUrl);
                uri = new UriBuilder(uri) { Path = $"{url.OrganizationName}/_apis/hooks/subscriptions/{existing.Id}", }.Uri;
                request = new HttpRequestMessage(HttpMethod.Put, uri) { Content = JsonContent.Create(existing), };
                existing = await SendAsync<AzdoSubscription>(project.Token!, request, cancellationToken);
            }
            else
            {
                existing = new AzdoSubscription
                {
                    EventType = eventType,
                    ResourceVersion = resourceVersion,

                    PublisherId = "tfs",
                    PublisherInputs = MakeTfsPublisherInputs(eventType, projectId),
                    ConsumerId = "webHooks",
                    ConsumerActionId = "httpRequest",
                    ConsumerInputs = MakeWebHooksConsumerInputs(project, webhookUrl),
                };
                uri = new UriBuilder(uri) { Path = $"{url.OrganizationName}/_apis/hooks/subscriptions", }.Uri;
                request = new HttpRequestMessage(HttpMethod.Post, uri) { Content = JsonContent.Create(existing), };
                existing = await SendAsync<AzdoSubscription>(project.Token!, request, cancellationToken);
            }

            // track the identifier of the subscription
            ids.Add(existing.Id!);
        }

        return ids;
    }

    public async Task<AzdoProject> GetProjectAsync(Project project, CancellationToken cancellationToken)
    {
        var url = project.Url;
        var uri = new UriBuilder
        {
            Scheme = url.Scheme,
            Host = url.Hostname,
            Port = url.Port ?? -1,
            Path = $"{url.OrganizationName}/_apis/projects/{url.ProjectIdOrName}",
            Query = "?api-version=7.0",
        }.Uri;
        var request = new HttpRequestMessage(HttpMethod.Get, uri);
        return await SendAsync<AzdoProject>(project.Token!, request, cancellationToken);
    }

    public async Task<List<AzdoRepository>> GetRepositoriesAsync(Project project, CancellationToken cancellationToken)
    {
        var url = project.Url;
        var uri = new UriBuilder
        {
            Scheme = url.Scheme,
            Host = url.Hostname,
            Port = url.Port ?? -1,
            Path = $"{url.OrganizationName}/{url.ProjectIdOrName}/_apis/git/repositories",
            Query = "?api-version=7.0",
        }.Uri;
        var request = new HttpRequestMessage(HttpMethod.Get, uri);
        var data = await SendAsync<AzdoListResponse<AzdoRepository>>(project.Token!, request, cancellationToken);
        return data.Value;
    }

    public async Task<AzdoRepository> GetRepositoryAsync(Project project, string repositoryIdOrName, CancellationToken cancellationToken)
    {
        var url = project.Url;
        var uri = new UriBuilder
        {
            Scheme = url.Scheme,
            Host = url.Hostname,
            Port = url.Port ?? -1,
            Path = $"{url.OrganizationName}/{url.ProjectIdOrName}/_apis/git/repositories/{repositoryIdOrName}",
            Query = "?api-version=7.0",
        }.Uri;
        var request = new HttpRequestMessage(HttpMethod.Get, uri);
        return await SendAsync<AzdoRepository>(project.Token!, request, cancellationToken);
    }

    public async Task<AzdoRepositoryItem?> GetConfigurationFileAsync(Project project, string repositoryIdOrName, CancellationToken cancellationToken = default)
    {
        var url = project.Url;

        // Try all known paths
        foreach (var path in ConfigurationFilePaths)
        {
            try
            {
                var uri = new UriBuilder
                {
                    Scheme = url.Scheme,
                    Host = url.Hostname,
                    Port = url.Port ?? -1,
                    Path = $"{url.OrganizationName}/{url.ProjectIdOrName}/_apis/git/repositories/{repositoryIdOrName}/items",
                    Query = $"?path={path}&includeContent=true&latestProcessedChange=true&api-version=7.0"
                }.Uri;
                var request = new HttpRequestMessage(HttpMethod.Get, uri);
                var item = await SendAsync<AzdoRepositoryItem>(project.Token!, request, cancellationToken);
                if (item is not null) return item;
            }
            catch (HttpRequestException hre) when (hre.StatusCode is System.Net.HttpStatusCode.NotFound) { }
        }

        return null;
    }

    private async Task<T> SendAsync<T>(string token, HttpRequestMessage request, CancellationToken cancellationToken)
    {
        request.Headers.Accept.Add(new MediaTypeWithQualityHeaderValue("application/json"));
        request.Headers.Authorization = new AuthenticationHeaderValue("Basic", Convert.ToBase64String(Encoding.ASCII.GetBytes($":{token}")));

        var response = await httpClient.SendAsync(request, cancellationToken);
        response.EnsureSuccessStatusCode();
        return (await response.Content.ReadFromJsonAsync<T>(cancellationToken: cancellationToken))!;
    }

    internal static Dictionary<string, string> MakeTfsPublisherInputs(string type, string projectId)
    {
        // possible inputs are available via an authenticated request to
        // https://dev.azure.com/{organization}/_apis/hooks/publishers/tfs

        // always include the project identifier, to restrict events from that project
        var result = new Dictionary<string, string> { ["projectId"] = projectId, };

        if (type is "git.pullrequest.updated")
        {
            result["notificationType"] = "StatusUpdateNotification";
        }

        if (type is "git.pullrequest.merged")
        {
            result["mergeResult"] = "Conflicts";
        }

        return result;
    }
    internal static Dictionary<string, string> MakeWebHooksConsumerInputs(Project project, Uri webhookUrl)
    {
        return new Dictionary<string, string>
        {
            // possible inputs are available via an authenticated request to
            // https://dev.azure.com/{organization}/_apis/hooks/consumers/webHooks

            ["detailedMessagesToSend"] = "none",
            ["messagesToSend"] = "none",
            ["url"] = webhookUrl.ToString(),
            ["basicAuthUsername"] = project.Id!,
            ["basicAuthPassword"] = project.Password!,
        };
    }
}<|MERGE_RESOLUTION|>--- conflicted
+++ resolved
@@ -6,11 +6,7 @@
 
 namespace Tingle.Dependabot.Workflow;
 
-<<<<<<< HEAD
-public class AzureDevOpsProvider
-=======
 public class AzureDevOpsProvider(HttpClient httpClient, IOptions<WorkflowOptions> optionsAccessor)
->>>>>>> 0d0f51cb
 {
     // Possible/allowed paths for the configuration files in a repository.
     private static readonly IReadOnlyList<string> ConfigurationFilePaths = new[] {
@@ -29,24 +25,10 @@
         ("ms.vss-code.git-pullrequest-comment-event", "2.0"),
     ];
 
-<<<<<<< HEAD
-    private readonly HttpClient httpClient;
-    private readonly WorkflowOptions options;
-
-    public AzureDevOpsProvider(HttpClient httpClient, IOptions<WorkflowOptions> optionsAccessor)
-    {
-        this.httpClient = httpClient ?? throw new ArgumentNullException(nameof(httpClient));
-        options = optionsAccessor?.Value ?? throw new ArgumentNullException(nameof(optionsAccessor));
-    }
+    private readonly WorkflowOptions options = optionsAccessor?.Value ?? throw new ArgumentNullException(nameof(optionsAccessor));
 
     public async Task<List<string>> CreateOrUpdateSubscriptionsAsync(Project project, CancellationToken cancellationToken = default)
     {
-=======
-    private readonly WorkflowOptions options = optionsAccessor?.Value ?? throw new ArgumentNullException(nameof(optionsAccessor));
-
-    public async Task<List<string>> CreateOrUpdateSubscriptionsAsync(Project project, CancellationToken cancellationToken = default)
-    {
->>>>>>> 0d0f51cb
         // prepare the query
         var projectId = project.ProviderId ?? throw new InvalidOperationException("ProviderId for the project cannot be null");
         var query = new AzdoSubscriptionsQuery
