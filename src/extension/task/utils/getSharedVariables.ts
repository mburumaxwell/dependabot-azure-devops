import {
  getVariable,
  getBoolInput,
  getInput,
  getDelimitedInput,
} from "azure-pipelines-task-lib/task";
import extractHostname from "./extractHostname";
import extractOrganization from "./extractOrganization";
import extractVirtualDirectory from "./extractVirtualDirectory";
import getAzureDevOpsAccessToken from "./getAzureDevOpsAccessToken";
import getGithubAccessToken from "./getGithubAccessToken";
import getTargetRepository from "./getTargetRepository";

interface ISharedVariables {
  /** Organization URL protocol */
  protocol: string;
  /** Organization URL hostname */
  hostname: string;
  /** Organization URL hostname */
  port: string;
  /** Organization URL virtual directory */
  virtualDirectory: string;
  /** Organization name */
  organization: string;
  project: string;
  /** Determines if the pull requests that dependabot creates should have auto complete set */
  setAutoComplete: boolean;
  /** Determines if the execution should fail when an exception occurs */
  failOnException: boolean;
  excludeRequirementsToUnlock: string;
  /** Determines if the pull requests that dependabot creates should be automatically approved */
  autoApprove: boolean;
  /** The email of the user that should approve the PR */
  autoApproveUserEmail: string;
  /** A personal access token of the user that should approve the PR */
  autoApproveUserToken: string;
  extraCredentials: string;
  /** Registry of the docker image to be pulled */
  dockerImageRegistry: string | undefined;
  /** Repository of the docker image to be pulled */
  dockerImageRepository: string;
  /** Tag of the docker image to be pulled */
  dockerImageTag: string;
  /** the github token */
  githubAccessToken: string;
  /** the access User for Azure DevOps Repos */
  systemAccessUser: string;
  /** the access token for Azure DevOps Repos */
  systemAccessToken: string;
  /** Dependabot's target repository */
  repository: string;
  /** override value for allow */
  allowOvr: string;
  /** override value for ignore */
  ignoreOvr: string;
  /** Flag used to check if to use dependabot.yml or task inputs */
  useConfigFile: boolean;
  /** Flag used to forward the host ssh socket */
  forwardHostSshSocket: boolean;
  /** Semicolon delimited list of environment variables */
  extraEnvironmentVariables: string[];
  /** Merge strategies which can be used to complete a pull request */
  mergeStrategy: string;
}

/**
 * Extract shared variables
 *
 * @returns shared variables
 */
export default function getSharedVariables(): ISharedVariables {
  // Prepare shared variables
  let organizationUrl = getVariable("System.TeamFoundationCollectionUri");
  let parsedUrl = new URL(organizationUrl);
  let protocol: string = parsedUrl.protocol.slice(0, -1);
  let hostname: string = extractHostname(parsedUrl);
  let port: string = parsedUrl.port;
  let virtualDirectory: string = extractVirtualDirectory(parsedUrl);
  let organization: string = extractOrganization(organizationUrl);
  let project: string = encodeURI(getVariable("System.TeamProject")); // encode special characters like spaces
  let setAutoComplete = getBoolInput("setAutoComplete", false);
  let failOnException = getBoolInput("failOnException", true);
  let excludeRequirementsToUnlock =
    getInput("excludeRequirementsToUnlock") || "";
  let autoApprove: boolean = getBoolInput("autoApprove", false);
  let autoApproveUserEmail: string = getInput("autoApproveUserEmail");
  let autoApproveUserToken: string = getInput("autoApproveUserToken");
  let extraCredentials = getVariable("DEPENDABOT_EXTRA_CREDENTIALS");
<<<<<<< HEAD
  let dockerImageRegistry: string | undefined = getInput('containerRegistry');
  let dockerImageRepository: string = getInput('containerRepository', true);
=======
  let dockerImageRegistry: string | undefined = getInput('dockerImageRegistry');
  let dockerImageRepository: string = getInput('dockerImageRepository', true);
>>>>>>> cbffb10d
  let dockerImageTag: string = getInput("dockerImageTag"); // TODO: get the latest version to use from a given url

  // Prepare the github token, if one is provided
  let githubAccessToken: string = getGithubAccessToken();

  // Prepare the Azure Devops User, if one is provided
  let systemAccessUser: string = getInput("azureDevOpsUser");

  // Prepare the access token for Azure DevOps Repos.
  let systemAccessToken: string = getAzureDevOpsAccessToken();

  // Prepare the repository
  let repository: string = getTargetRepository();

  // Get the override values for allow and ignore
  let allowOvr = getVariable("DEPENDABOT_ALLOW_CONDITIONS");
  let ignoreOvr = getVariable("DEPENDABOT_IGNORE_CONDITIONS");

  // Check if to use dependabot.yml or task inputs
  let useConfigFile: boolean = getBoolInput("useConfigFile", false);

  // Check if the host ssh socket needs to be forwarded to the container
  let forwardHostSshSocket: boolean = getBoolInput("forwardHostSshSocket", false);

  // prepare extra env variables
  let extraEnvironmentVariables = getDelimitedInput(
    "extraEnvironmentVariables",
    ";",
    false
  );

  // Get the selected merge strategy
  let mergeStrategy = getInput("mergeStrategy", true);

  return {
    protocol,
    hostname,
    port,
    virtualDirectory,
    organization,
    project,
    setAutoComplete,
    failOnException,
    excludeRequirementsToUnlock,
    autoApprove,
    autoApproveUserEmail,
    autoApproveUserToken,
    extraCredentials,
    dockerImageRegistry,
    dockerImageRepository,
    dockerImageTag,
    githubAccessToken,
    systemAccessUser,
    systemAccessToken,
    repository,
    allowOvr,
    ignoreOvr,
    useConfigFile,
    forwardHostSshSocket,
    extraEnvironmentVariables,
    mergeStrategy
  };
}<|MERGE_RESOLUTION|>--- conflicted
+++ resolved
@@ -86,13 +86,8 @@
   let autoApproveUserEmail: string = getInput("autoApproveUserEmail");
   let autoApproveUserToken: string = getInput("autoApproveUserToken");
   let extraCredentials = getVariable("DEPENDABOT_EXTRA_CREDENTIALS");
-<<<<<<< HEAD
-  let dockerImageRegistry: string | undefined = getInput('containerRegistry');
-  let dockerImageRepository: string = getInput('containerRepository', true);
-=======
   let dockerImageRegistry: string | undefined = getInput('dockerImageRegistry');
   let dockerImageRepository: string = getInput('dockerImageRepository', true);
->>>>>>> cbffb10d
   let dockerImageTag: string = getInput("dockerImageTag"); // TODO: get the latest version to use from a given url
 
   // Prepare the github token, if one is provided
