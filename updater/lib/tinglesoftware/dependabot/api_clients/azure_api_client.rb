# typed: strict
# frozen_string_literal: true

require "json"
require "dependabot/api_client"
require "dependabot/pull_request_creator"
require "dependabot/pull_request_updater"
require "dependabot/credential"

#
# Azure DevOps implementation of the [internal] Dependabot Service API client.
#
# This API is normally reserved for Dependabot internal use and is used to send job data to Dependabots [internal] APIs.
# Actions like creating/updating/closing pull requests are deferred to this API to be actioned later asynchronously.
# However, in Azure DevOps, we (normally) run inside a pipeline agent and don't have a remote API to defer actions to,
# so we instead perform pull request changes here synchronously. This keeps the entire end-to-end update process
# contained within a single self-contained job.
#
module TingleSoftware
  module Dependabot
    module ApiClients
      class AzureApiClient < ::Dependabot::ApiClient
        extend T::Sig
        attr_reader :job

        # Custom properties used to store dependabot metadata in Azure DevOps pull requests.
        # https://learn.microsoft.com/en-us/rest/api/azure/devops/git/pull-request-properties
        module PullRequest
          module Properties
            PACKAGE_MANAGER = "dependabot.package_manager"
            BASE_COMMIT_SHA = "dependabot.base_commit_sha"
            UPDATED_DEPENDENCIES = "dependabot.updated_dependencies"
          end
        end

        def initialize(job:, dependency_snapshot_resolver:)
          @job = job
          @dependency_snapshot_resolver = dependency_snapshot_resolver
        end

        sig { params(dependency_change: ::Dependabot::DependencyChange, base_commit_sha: String).void }
        def create_pull_request(dependency_change, base_commit_sha) # rubocop:disable Metrics/AbcSize, Metrics/MethodLength
          return log_skipped_pull_request("creation", dependency_change) if job.skip_pull_requests
          return log_open_limit_reached_for_pull_requests if job.open_pull_request_limit_reached?

          ::Dependabot.logger.info(
            "Creating pull request for '#{dependency_change.pr_message.pr_name}'."
          )

          # Create the pull request
          pull_request = ::Dependabot::PullRequestCreator.new(
            source: job.source,
            base_commit: base_commit_sha,
            dependencies: dependency_change.updated_dependencies,
            dependency_group: dependency_change.dependency_group,
            files: dependency_change.updated_dependency_files,
            credentials: job.credentials,
            pr_message_header: pull_request_header_with_compatibility_scores(dependency_change.updated_dependencies),
            pr_message_footer: job.pr_message_footer,
            author_details: {
              name: job.pr_author_name,
              email: job.pr_author_email
            },
            signature_key: job.pr_signature_key,
            commit_message_options: job.commit_message_options,
            custom_labels: job.pr_custom_labels,
            reviewers: job.pr_reviewers,
            assignees: job.pr_assignees,
            milestone: job.pr_milestone,
            vulnerabilities_fixed: job.vulnerabilities_fixed_for(dependency_change.updated_dependencies),
            branch_name_separator: job.pr_branch_name_separator,
            branch_name_prefix: job.pr_branch_name_prefix,
            label_language: true,
            automerge_candidate: true,
            github_redirection_service: ::Dependabot::PullRequestCreator::DEFAULT_GITHUB_REDIRECTION_SERVICE,
            provider_metadata: {
              work_item: job.pr_milestone
            }
          ).create

          # Parse the response and log the result
          if pull_request
            req_status = pull_request&.status
            if req_status == 201
              pull_request = JSON[pull_request.body]
              pull_request_id = pull_request["pullRequestId"]
              pull_request_title = pull_request["title"]
              ::Dependabot.logger.info(
                "Created PR ##{pull_request_id}: #{pull_request_title}"
              )
            else
              content = JSON[pull_request.body]
              message = content["message"]
              ::Dependabot.logger.error("Failed! PR already exists or an error has occurred.")
              # throw exception here because pull_request.create does not throw
              raise StandardError, "Pull Request creation failed with status #{req_status}. Message: #{message}"
            end
          else
            ::Dependabot.logger.warn("Seems PR is already present.")
          end

          # Update the pull request property metadata, auto-complete, auto-approve, and refresh active pull requests
          pull_request_sync_state_data(pull_request, dependency_change, base_commit_sha, true) if pull_request_id
        end

        sig { params(dependency_change: ::Dependabot::DependencyChange, base_commit_sha: String).void }
        def update_pull_request(dependency_change, base_commit_sha) # rubocop:disable Metrics/AbcSize, Metrics/MethodLength
          return log_skipped_pull_request("update", dependency_change) if job.skip_pull_requests

          # Find the pull request to update
          dependency_names = dependency_change.updated_dependencies.map(&:name).join(",")
          dependency_group_name = dependency_change.dependency_group.name if dependency_change.grouped_update?
          pull_request = job.existing_pull_request_with_updated_dependencies(
            pull_request_updated_dependencies_property_data(dependency_change)
          )
          pull_request_id = pull_request["pullRequestId"].to_s if pull_request
          pull_request_title = pull_request["title"].to_s if pull_request
          unless pull_request_id
            raise StandardError, "Unable to find pull request for #{dependency_group_name || dependency_names}"
          end

          # Ignore pull requests that don't have conflicts. If there is no conflict, we don't need to update anything
          if pull_request["mergeStatus"] != "conflicts"
            ::Dependabot.logger.info(
              "Skipping pull request update for PR ##{pull_request_id}: #{pull_request_title}, " \
              "there are no merge conflicts to resolve (i.e. nothing actually needs updating)."
            )
            return
          end

          # Ignore the pull request if it has been manually edited
          if job.azure_client.pull_request_commits(pull_request_id).length > 1
            ::Dependabot.logger.info(
              "Skipping pull request update for PR ##{pull_request_id}: #{pull_request_title}, " \
              "it has been manually edited. It is assumed that somebody else is working on it already."
            )
            return
          end

          ::Dependabot.logger.info(
            "Updating pull request for PR ##{pull_request_id}: #{pull_request_title}, " \
            "resolving merge conflict(s)."
          )

          # Update the pull request
          ::Dependabot::PullRequestUpdater.new(
            source: job.source,
            base_commit: base_commit_sha,
            old_commit: pull_request["lastMergeSourceCommit"]["commitId"],
            files: dependency_change.updated_dependency_files,
            credentials: job.credentials,
            pull_request_number: pull_request_id.to_i,
            author_details: {
              name: job.pr_author_name,
              email: job.pr_author_email
            },
            signature_key: job.pr_signature_key
          ).update

          # Update the pull request property metadata, auto-complete, auto-approve, and refresh active pull requests
          pull_request_sync_state_data(pull_request, dependency_change, base_commit_sha, false)
        end

        sig { params(dependency_names: T.any(String, T::Array[String]), reason: T.any(String, Symbol)).void }
        def close_pull_request(dependency_names, reason)
          return log_skipped_pull_request("close", nil) if job.skip_pull_requests

          # Find the pull request to close
          pull_request = job.existing_pull_request_for_dependency_names(dependency_names)
          pull_request_id = pull_request["pullRequestId"].to_s if pull_request
          raise StandardError, "Unable to find pull request for #{dependency_names.join(',')}" unless pull_request_id

          # Comment on the PR explaining why it was closed
          pull_request_add_comment_with_close_reason(pull_request, dependency_names, reason)

          return log_skipped_pull_request("close", nil) unless job.close_pull_requests

          # Delete the source branch
          # Do this first to avoid hanging branches
          pull_request_delete_source_branch(pull_request)

          # Close the pull request
          job.azure_client.pull_request_abandon(pull_request_id)
        end

        sig { params(action: String, dependency_change: T.nilable(::Dependabot::DependencyChange)).void }
        def log_skipped_pull_request(action, dependency_change)
          ::Dependabot.logger.info("Skipping pull request #{action} as it is disabled for this job.")
          return unless job.debug_enabled?

          ::Dependabot.logger.debug("Staged file changes were:") if dependency_change
          dependency_snapshot = @dependency_snapshot_resolver.call
          dependency_change&.updated_dependency_files&.each do |updated_file|
            log_file_diff(
              dependency_snapshot.dependency_files.find { |f| f.name == updated_file.name },
              updated_file
            )
          end
        end

<<<<<<< HEAD
        def log_open_limit_reached_for_pull_requests
          ::Dependabot.logger.info(
=======
        def log_file_diff(original_file, updated_file)
          return unless original_file
          return if original_file.content == updated_file.content

          summary = case updated_file.operation
                    when ::Dependabot::DependencyFile::Operation::CREATE
                      " + Created '#{updated_file.name}' in '#{updated_file.directory}'"
                    when ::Dependabot::DependencyFile::Operation::UPDATE
                      " ± Updated '#{updated_file.name}' in '#{updated_file.directory}'"
                    when ::Dependabot::DependencyFile::Operation::DELETE
                      " - Deleted '#{updated_file.name}' in '#{updated_file.directory}'"
                    end

          original_tmp_file = Tempfile.new("original")
          original_tmp_file.write(original_file.content)
          original_tmp_file.close

          updated_tmp_file = Tempfile.new("updated")
          updated_tmp_file.write(updated_file.content)
          updated_tmp_file.close

          diff = `diff -u #{original_tmp_file.path} #{updated_tmp_file.path}`.lines
          added_lines = diff.count { |line| line.start_with?("+") }
          removed_lines = diff.count { |line| line.start_with?("-") }

          ::Dependabot.logger.debug(
            summary + "\n" \
                      "~~~\n" \
                      "#{diff.join}\n" \
                      "~~~\n" \
                      "#{added_lines} insertions (+), #{removed_lines} deletions (-)"
          )
        end

        def open_limit_reached_for_pull_requests
          ::Dependabot.logger.log(
>>>>>>> 57586f1e
            "Skipping pull request creation as the open pull request limit (#{job.open_pull_requests_limit}) " \
            "has been reached."
          )
        end

        sig { params(error_type: T.any(String, Symbol), error_details: T.nilable(T::Hash[T.untyped, T.untyped])).void }
        def record_update_job_error(error_type:, error_details:)
          # No implementation required for Azure DevOps, errors are dumped to output console already
        end

        sig { params(error_type: T.any(Symbol, String), error_details: T.nilable(T::Hash[T.untyped, T.untyped])).void }
        def record_update_job_unknown_error(error_type:, error_details:)
          # No implementation required for Azure DevOps, errors are dumped to output console already
        end

        sig { params(base_commit_sha: String).void }
        def mark_job_as_processed(base_commit_sha)
          # No implementation required for Azure DevOps
        end

        sig { params(dependencies: T::Array[T::Hash[Symbol, T.untyped]], dependency_files: T::Array[String]).void }
        def update_dependency_list(dependencies, dependency_files)
          # No implementation required for Azure DevOps
        end

        sig { params(ecosystem_versions: T::Hash[Symbol, T.untyped]).void }
        def record_ecosystem_versions(ecosystem_versions)
          # No implementation required for Azure DevOps
        end

        sig { params(metric: String, tags: T::Hash[String, String]).void }
        def increment_metric(metric, tags:)
          # No implementation required for Azure DevOps
        end

        private

        def pull_request_sync_state_data(pull_request, dependency_change, base_commit_sha, is_new_pr)
          # Update the pull request properties with our dependabot metadata
          pull_request_replace_property_metadata(pull_request, job.package_manager, dependency_change, base_commit_sha)

          # Apply auto-complete and auto-approve settings
          pull_request_auto_complete(pull_request) if job.azure_set_auto_complete
          pull_request_auto_approve(pull_request) if job.azure_set_auto_approve

          # Refresh active pull requests to include the new PR
          # Required to ensure that the new PR is included in the next action (if any) and duplicates are avoided
          job.refresh_open_pull_requests if is_new_pr
        end

        def pull_request_add_comment_with_close_reason(pull_request, dependency_names, reason)
          return unless job.comment_pull_requests

          # Generate a user-friendly comment based on the reason for closing the PR
          # The first dependency is the "lead" dependency in a multi-dependency update
          lead_dep_name = dependency_names.first
          reason_for_close_comment = {
            dependencies_changed: "Looks like the dependencies have changed",
            dependency_group_empty: "Looks like the dependencies in this group are now empty",
            dependency_removed: "Looks like #{lead_dep_name} is no longer a dependency",
            up_to_date: "Looks like #{lead_dep_name} is up-to-date now",
            update_no_longer_possible: "Looks like #{lead_dep_name} can no longer be updated"
            # ??? => "Looks like these dependencies are updatable in another way, so this is no longer needed"
            # ??? => "Superseded by ##{new_pull_request_id}"
          }.freeze.fetch(reason) + ", so this is no longer needed."

          return unless reason_for_close_comment

          # Comment on the PR explaining why it was closed
          pull_request_id = pull_request["pullRequestId"].to_s
          job.azure_client.pull_request_thread_with_comments(
            pull_request_id, "system", [reason_for_close_comment], "fixed"
          )
          rescue StandardError => e
            # This has most likely happened because our access token does not have permission to comment on PRs
            # Commenting on the PR is not critical to the process, so continue on
            ::Dependabot.logger.warn(
              "Failed to comment on PR ##{pull_request_id} with close reason. The error was: #{e.message}"
            )
        end

        def pull_request_delete_source_branch(pull_request)
          pull_request_id = pull_request["pullRequestId"]
          pull_request_source_ref_name = pull_request["sourceRefName"]
          job.azure_client.branch_delete(pull_request_source_ref_name)
          rescue StandardError => e
            # This has most likely happened because the branch has already been deleted or our access token does
            # not have permission to manage branches. Deleting the branch is not critical to the process, so continue on
            ::Dependabot.logger.warn(
              "Failed to delete source branch for PR ##{pull_request_id}. The error was: #{e.message}"
            )
        end

        def pull_request_auto_complete(pull_request)
          pull_request_id = pull_request["pullRequestId"]
          pull_request_title = pull_request["title"]
          pull_request_description = pull_request["description"]

          auto_complete_user_id = pull_request["createdBy"]["id"].to_s

          #
          # Pull requests that pass all policies will be merged automatically.
          # Optional policies can be ignored by passing their identifiers
          #
          # The merge commit message should contain the PR number and title for tracking.
          # This is the default behaviour in Azure DevOps
          # Example:
          #   Merged PR 24093: Bump Tingle.Extensions.Logging.LogAnalytics from 3.4.2-ci0005 to 3.4.2-ci0006
          #
          #   Bumps [Tingle.Extensions.Logging.LogAnalytics](...) from 3.4.2-ci0005 to 3.4.2-ci0006
          #   - [Release notes](....)
          #   - [Changelog](....)
          #   - [Commits](....)
          #
          # There appears to be a DevOps bug when setting "completeOptions" with a "mergeCommitMessage" that is
          # truncated to 4000 characters. The error message is:
          #   Invalid argument value.
          #   Parameter name: Completion options have exceeded the maximum encoded length (4184/4000)
          #
          # Most users seem to agree that the effective limit is about 3500 characters.
          # https://developercommunity.visualstudio.com/t/raise-the-character-limit-for-pull-request-descrip/365708
          #
          # Until this is fixed, we hard cap the max length to 3500 characters
          #
          merge_commit_message_max_length = 3500 # ::Dependabot::PullRequestCreator::Azure::PR_DESCRIPTION_MAX_LENGTH
          merge_commit_message_encoding = ::Dependabot::PullRequestCreator::Azure::PR_DESCRIPTION_ENCODING
          merge_commit_message = "Merged PR #{pull_request_id}: #{pull_request_title}\n\n#{pull_request_description}"
                                 .force_encoding(merge_commit_message_encoding)

          if merge_commit_message.length > merge_commit_message_max_length
            merge_commit_message = merge_commit_message[0..merge_commit_message_max_length]
          end

          ::Dependabot.logger.info("Setting auto complete on PR ##{pull_request_id}.")
          job.azure_client.autocomplete_pull_request(
            # Adding argument names will fail! Maybe because there is no spec?
            pull_request_id.to_i,
            auto_complete_user_id,
            merge_commit_message,
            true, # delete_source_branch
            true, # squash_merge
            job.azure_merge_strategy,
            false, # trans_work_items
            job.azure_auto_complete_ignore_config_ids
          )
          rescue StandardError => e
            # This has most likely happened because merge_commit_message exceeded 4000 characters (see comments above)
            # Auto-completing the PR is not critical to the process, so continue on
            ::Dependabot.logger.warn(
              "Failed to set auto-complete status for PR ##{pull_request_id}. The error was: #{e.message}"
            )
        end

        def pull_request_auto_approve(pull_request)
          pull_request_id = pull_request["pullRequestId"]
          ::Dependabot.logger.info("Setting auto approval on PR ##{pull_request_id}")
          job.azure_client.pull_request_approve(
            # Adding argument names will fail! Maybe because there is no spec?
            pull_request_id.to_i,
            job.azure_auto_approve_user_token
          )
          rescue StandardError => e
            # This has most likely happened because the auto-approve user token is invalid
            # Auto-approving the PR is not critical to the process, so continue on
            ::Dependabot.logger.warn(
              "Failed to set auto-approve status for PR ##{pull_request_id}. The error was: #{e.message}"
            )
        end

        def pull_request_replace_property_metadata(pull_request, package_manager, dependency_change, base_commit_sha)
          # Update the pull request property metadata with info about the updated dependencies.
          # This is used in `job.rb` to calculate "existing_pull_requests" in future jobs.
          pull_request_id = pull_request["pullRequestId"]
          ::Dependabot.logger.info("Setting Dependabot metadata properties for PR ##{pull_request_id}")
          job.azure_client.pull_request_properties_update(
            pull_request_id.to_s,
            {
              PullRequest::Properties::PACKAGE_MANAGER =>
                package_manager,
              PullRequest::Properties::BASE_COMMIT_SHA =>
                base_commit_sha.to_s,
              PullRequest::Properties::UPDATED_DEPENDENCIES =>
                pull_request_updated_dependencies_property_data(dependency_change).to_json
            }
          )
        end

        def pull_request_updated_dependencies_property_data(dependency_change)
          updated_dependencies = dependency_change.updated_dependencies.map do |dep|
            {
              "dependency-name" => dep.name,
              "dependency-version" => dep.version,
              "directory" => dependency_change.grouped_update? ? dep.directory : nil,
              "dependency-removed" => dep.removed? ? true : nil
            }.compact
          end
          if dependency_change.grouped_update?
            {
              "dependency-group-name" => dependency_change.dependency_group.name,
              "dependencies" => updated_dependencies.compact
            }
          else
            updated_dependencies
          end
        end

        def pull_request_header_with_compatibility_scores(dependencies)
          return job.pr_message_header unless dependencies.any? && job.pr_compatibility_scores_badge

          # Compatibility score badges are intended for single dependency security updates, not group updates.
          # https://docs.github.com/en/github/managing-security-vulnerabilities/about-dependabot-security-updates#about-compatibility-scores
          # In group updates, the compatibility score is not very useful and can easily exceed the max message length,
          # so we don't show it.
          return job.pr_message_header if dependencies.length > 1

          compatibility_score_badges = dependencies.map do |dep|
            "[![Dependabot compatibility score](https://dependabot-badges.githubapp.com/badges/compatibility_score?" \
              "dependency-name=#{dep.name}&package-manager=#{job.package_manager}&" \
              "previous-version=#{dep.previous_version}&new-version=#{dep.version})]" \
              "(https://docs.github.com/en/github/managing-security-vulnerabilities/about-dependabot-security-updates#about-compatibility-scores)"
          end&.join(" ")

          ((job.pr_message_header || "") + "\n\n" + compatibility_score_badges).strip
        end
      end
    end
  end
end<|MERGE_RESOLUTION|>--- conflicted
+++ resolved
@@ -198,10 +198,6 @@
           end
         end
 
-<<<<<<< HEAD
-        def log_open_limit_reached_for_pull_requests
-          ::Dependabot.logger.info(
-=======
         def log_file_diff(original_file, updated_file)
           return unless original_file
           return if original_file.content == updated_file.content
@@ -233,14 +229,6 @@
                       "#{diff.join}\n" \
                       "~~~\n" \
                       "#{added_lines} insertions (+), #{removed_lines} deletions (-)"
-          )
-        end
-
-        def open_limit_reached_for_pull_requests
-          ::Dependabot.logger.log(
->>>>>>> 57586f1e
-            "Skipping pull request creation as the open pull request limit (#{job.open_pull_requests_limit}) " \
-            "has been reached."
           )
         end
 
