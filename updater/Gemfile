# frozen_string_literal: true

source "https://rubygems.org"

# Using a fixed version/ref will not work with automatic updates because the
# version is checked using a list of refs at
# https://github.com/dependabot/dependabot-core.git/info/refs?service=git-upload-pack
# They are so many, our reference won't be found for it to be updated.
# Hence adding the branch.

gem "dependabot-omnibus", "~>0.242.1"
# gem "dependabot-omnibus", github: "dependabot/dependabot-core", branch: "main"
# gem "dependabot-omnibus", github: "dependabot/dependabot-core", tag: "v0.232.0"
<<<<<<< HEAD
gem "dependabot-omnibus", "~>0.237.0"

gem "http", "~> 5.1"
gem "octokit", "6.1.1"
gem "sentry-raven", "~> 3.1"
=======
# gem "dependabot-omnibus", github: "dependabot/dependabot-core", ref: "ffde6f6"

gem "http", "~> 5.2"
gem "octokit", "6.1.1"
gem "opentelemetry-exporter-otlp", "~> 0.26"
gem "opentelemetry-instrumentation-excon", "~> 0.22"
gem "opentelemetry-instrumentation-faraday", "~> 0.23"
gem "opentelemetry-instrumentation-http", "~> 0.23"
gem "opentelemetry-instrumentation-net_http", "~> 0.22"
gem "opentelemetry-sdk", "~> 1.4"
gem "sentry-ruby", "~> 5.1"
>>>>>>> 0d0f51cb
gem "terminal-table", "~> 3.0.2"

group :test do
  gem "rspec"
  gem "rubocop"
  gem "rubocop-performance"
  gem "vcr"
  gem "webmock"
end<|MERGE_RESOLUTION|>--- conflicted
+++ resolved
@@ -11,13 +11,6 @@
 gem "dependabot-omnibus", "~>0.242.1"
 # gem "dependabot-omnibus", github: "dependabot/dependabot-core", branch: "main"
 # gem "dependabot-omnibus", github: "dependabot/dependabot-core", tag: "v0.232.0"
-<<<<<<< HEAD
-gem "dependabot-omnibus", "~>0.237.0"
-
-gem "http", "~> 5.1"
-gem "octokit", "6.1.1"
-gem "sentry-raven", "~> 3.1"
-=======
 # gem "dependabot-omnibus", github: "dependabot/dependabot-core", ref: "ffde6f6"
 
 gem "http", "~> 5.2"
@@ -29,7 +22,6 @@
 gem "opentelemetry-instrumentation-net_http", "~> 0.22"
 gem "opentelemetry-sdk", "~> 1.4"
 gem "sentry-ruby", "~> 5.1"
->>>>>>> 0d0f51cb
 gem "terminal-table", "~> 3.0.2"
 
 group :test do
