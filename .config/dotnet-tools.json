--- conflicted
+++ resolved
@@ -3,11 +3,7 @@
   "isRoot": true,
   "tools": {
     "dotnet-ef": {
-<<<<<<< HEAD
-      "version": "8.0.0",
-=======
       "version": "8.0.1",
->>>>>>> 0d0f51cb
       "commands": [
         "dotnet-ef"
       ]
